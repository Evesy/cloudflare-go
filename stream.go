--- conflicted
+++ resolved
@@ -3,11 +3,8 @@
 import (
 	"bytes"
 	"context"
-<<<<<<< HEAD
 	"encoding/base64"
 	"encoding/json"
-=======
->>>>>>> 80b7949c
 	"errors"
 	"fmt"
 	"io"
