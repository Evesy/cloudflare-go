--- conflicted
+++ resolved
@@ -152,13 +152,8 @@
 // API reference: https://api.cloudflare.com/#custom-ssl-for-a-zone-delete-an-ssl-certificate
 func (api *API) DeleteSSL(ctx context.Context, zoneID, certificateID string) error {
 	uri := "/zones/" + zoneID + "/custom_certificates/" + certificateID
-<<<<<<< HEAD
-	if _, err := api.makeRequest("DELETE", uri, nil); err != nil {
+	if _, err := api.makeRequestContext(ctx, http.MethodDelete, uri, nil); err != nil {
 		return err
-=======
-	if _, err := api.makeRequestContext(ctx, http.MethodDelete, uri, nil); err != nil {
-		return errors.Wrap(err, errMakeRequestError)
->>>>>>> d346eb55
 	}
 	return nil
 }